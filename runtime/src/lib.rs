--- conflicted
+++ resolved
@@ -28,18 +28,11 @@
 mod slots;
 
 use rstd::prelude::*;
-<<<<<<< HEAD
 use substrate_primitives::u32_trait::{_1, _2, _3, _4, _6, _10};
+use codec::{Encode, Decode};
 use primitives::{
-	AccountId, AccountIndex, Balance, BlockNumber, Hash, Nonce, SessionKey, Signature,
+	AccountId, AccountIndex, Balance, BlockNumber, Hash, Nonce, Signature,
 	parachain::{self, ActiveParas}, AuraId, Moment
-=======
-use codec::{Encode, Decode};
-use substrate_primitives::u32_trait::{_1, _2, _3, _4};
-use primitives::{
-	AccountId, AccountIndex, Balance, BlockNumber, Hash, Nonce, Signature, Moment,
-	parachain,
->>>>>>> eba3eeae
 };
 use client::{
 	block_builder::api::{self as block_builder_api, InherentData, CheckInherentsResult},
@@ -52,14 +45,8 @@
 	},
 };
 use version::RuntimeVersion;
-<<<<<<< HEAD
-use grandpa::{
-	AuthorityId as GrandpaId, fg_primitives::{self, ScheduledChange}
-};
-=======
 use grandpa::{AuthorityId as GrandpaId, fg_primitives::{self, ScheduledChange}};
 use babe_primitives::AuthorityId as BabeId;
->>>>>>> eba3eeae
 use elections::VoteIndex;
 use session::PeriodicSessions;
 #[cfg(any(feature = "std", test))]
@@ -226,20 +213,11 @@
 }
 
 parameter_types! {
-<<<<<<< HEAD
-	pub const MinimumPeriod: Moment = SECS_PER_BLOCK / 2;
-=======
 	pub const MinimumPeriod: u64 = SLOT_DURATION / 2;
->>>>>>> eba3eeae
 }
 impl timestamp::Trait for Runtime {
-<<<<<<< HEAD
-	type Moment = Moment;
-	type OnTimestampSet = Aura;
-=======
 	type Moment = u64;
 	type OnTimestampSet = Babe;
->>>>>>> eba3eeae
 	type MinimumPeriod = MinimumPeriod;
 }
 
@@ -260,27 +238,17 @@
 	pub const Offset: BlockNumber = 0;
 }
 
-<<<<<<< HEAD
-// TODO: introduce ImOnline.
-type SessionHandlers = (Grandpa, Aura);
-=======
 type SessionHandlers = (Grandpa, Babe, ImOnline, Parachains);
->>>>>>> eba3eeae
 impl_opaque_keys! {
 	pub struct SessionKeys {
 		#[id(key_types::GRANDPA)]
 		pub grandpa: GrandpaId,
-<<<<<<< HEAD
-		#[id(key_types::AURA)]
-		pub aura: AuraId,
-=======
 		#[id(key_types::BABE)]
 		pub babe: BabeId,
 		#[id(key_types::IM_ONLINE)]
 		pub im_online: ImOnlineId,
 		#[id(parachain::PARACHAIN_KEY_TYPE_ID)]
 		pub parachain_validator: parachain::ValidatorId,
->>>>>>> eba3eeae
 	}
 }
 
@@ -293,11 +261,7 @@
 impl session::Trait for Runtime {
 	type OnSessionEnding = Staking;
 	type SessionHandler = SessionHandlers;
-<<<<<<< HEAD
-	type ShouldEndSession = PeriodicSessions<Period, Offset>;
-=======
 	type ShouldEndSession = Babe;
->>>>>>> eba3eeae
 	type Event = Event;
 	type Keys = SessionKeys;
 	type ValidatorId = AccountId;
@@ -346,13 +310,6 @@
 	type VotingPeriod = VotingPeriod;
 	type EmergencyVotingPeriod = EmergencyVotingPeriod;
 	type MinimumDeposit = MinimumDeposit;
-<<<<<<< HEAD
-	type ExternalOrigin = collective::EnsureProportionAtLeast<_1, _2, AccountId, CouncilInstance>;
-	type ExternalMajorityOrigin = collective::EnsureProportionAtLeast<_2, _3, AccountId, CouncilInstance>;
-	type EmergencyOrigin = collective::EnsureProportionAtLeast<_1, _1, AccountId, CouncilInstance>;
-	type CancellationOrigin = collective::EnsureProportionAtLeast<_2, _3, AccountId, CouncilInstance>;
-	type VetoOrigin = collective::EnsureMember<AccountId, CouncilInstance>;
-=======
 	/// A straight majority of the council can decide what their next motion is.
 	type ExternalOrigin = collective::EnsureProportionAtLeast<_1, _2, AccountId, CouncilCollective>;
 	/// A super-majority can have the next scheduled referendum be a straight majority-carries vote.
@@ -368,7 +325,6 @@
 	// Any single technical committee member may veto a coming council proposal, however they can
 	// only do it once and it lasts only for the cooloff period.
 	type VetoOrigin = collective::EnsureMember<AccountId, TechnicalCollective>;
->>>>>>> eba3eeae
 	type CooloffPeriod = CooloffPeriod;
 }
 
@@ -435,13 +391,8 @@
 
 impl treasury::Trait for Runtime {
 	type Currency = Balances;
-<<<<<<< HEAD
-	type ApproveOrigin = collective::EnsureProportionAtLeast<_6, _10, AccountId, CouncilInstance>;
-	type RejectOrigin = collective::EnsureProportionMoreThan<_4, _10, AccountId, CouncilInstance>;
-=======
 	type ApproveOrigin = collective::EnsureMembers<_4, AccountId, CouncilCollective>;
 	type RejectOrigin = collective::EnsureMembers<_2, AccountId, CouncilCollective>;
->>>>>>> eba3eeae
 	type Event = Event;
 	type MintedForSpending = ();
 	type ProposalRejection = ();
@@ -573,13 +524,6 @@
 		Elections: elections::{Module, Call, Storage, Event<T>, Config<T>},
 		TechnicalMembership: membership::<Instance1>::{Module, Call, Storage, Event<T>, Config<T>},
 		Treasury: treasury::{Module, Call, Storage, Event<T>},
-<<<<<<< HEAD
-		Parachains: parachains::{Module, Call, Storage, Inherent, Origin},
-		Registrar: registrar::{Module, Call, Storage, Event, Config<T>},
-		Slots: slots::{Module, Call, Storage, Event<T>},
-		Claims: claims::{Module, Call, Storage, Event<T>},
-		Sudo: sudo,
-=======
 
 		// Claims. Usable initially.
 		Claims: claims::{Module, Call, Storage, Event<T>, Config<T>, ValidateUnsigned},
@@ -593,7 +537,6 @@
 		Parachains: parachains::{Module, Call, Storage, Config<T>, Inherent, Origin},
 		Attestations: attestations::{Module, Call, Storage},
 		Slots: slots::{Module, Call, Storage, Event<T>},
->>>>>>> eba3eeae
 	}
 );
 
@@ -616,10 +559,7 @@
 	system::CheckNonce<Runtime>,
 	system::CheckWeight<Runtime>,
 	balances::TakeFees<Runtime>,
-<<<<<<< HEAD
 	registrar::LimitParathreadCommits<Runtime>
-=======
->>>>>>> eba3eeae
 );
 /// Unchecked extrinsic type as expected by this runtime.
 pub type UncheckedExtrinsic = generic::UncheckedExtrinsic<Address, Call, Signature, SignedExtra>;

--- conflicted
+++ resolved
@@ -245,13 +245,8 @@
 		/// This can only happen when there isn't already an auction in progress and may only be
 		/// called by the root origin. Accepts the `duration` of this auction and the
 		/// `lease_period_index` of the initial lease period of the four that are to be auctioned.
-<<<<<<< HEAD
+		#[weight = SimpleDispatchInfo::FixedOperational(100_000)]
 		pub fn new_auction(origin,
-=======
-		#[weight = SimpleDispatchInfo::FixedOperational(100_000)]
-		fn new_auction(
-			origin,
->>>>>>> b742b11d
 			#[compact] duration: T::BlockNumber,
 			#[compact] lease_period_index: LeasePeriodOf<T>
 		) {
@@ -285,13 +280,8 @@
 		/// absolute lease period index value, not an auction-specific offset.
 		/// - `amount` is the amount to bid to be held as deposit for the parachain should the
 		/// bid win. This amount is held throughout the range.
-<<<<<<< HEAD
+		#[weight = SimpleDispatchInfo::FixedNormal(500_000)]
 		fn bid(origin,
-=======
-		#[weight = SimpleDispatchInfo::FixedNormal(500_000)]
-		fn bid(
-			origin,
->>>>>>> b742b11d
 			#[compact] sub: SubId,
 			#[compact] auction_index: AuctionIndex,
 			#[compact] first_slot: LeasePeriodOf<T>,
@@ -318,13 +308,8 @@
 		/// absolute lease period index value, not an auction-specific offset.
 		/// - `amount` is the amount to bid to be held as deposit for the parachain should the
 		/// bid win. This amount is held throughout the range.
-<<<<<<< HEAD
+    #[weight = SimpleDispatchInfo::FixedNormal(500_000)]
 		fn bid_renew(origin,
-=======
-		#[weight = SimpleDispatchInfo::FixedNormal(500_000)]
-		fn bid_renew(
-			origin,
->>>>>>> b742b11d
 			#[compact] auction_index: AuctionIndex,
 			#[compact] first_slot: LeasePeriodOf<T>,
 			#[compact] last_slot: LeasePeriodOf<T>,
@@ -358,13 +343,8 @@
 		/// - `para_id` is the parachain ID allotted to the winning bidder.
 		/// - `code_hash` is the hash of the parachain's Wasm validation function.
 		/// - `initial_head_data` is the parachain's initial head data.
-<<<<<<< HEAD
+    #[weight = SimpleDispatchInfo::FixedNormal(500_000)]
 		pub fn fix_deploy_data(origin,
-=======
-		#[weight = SimpleDispatchInfo::FixedNormal(500_000)]
-		fn fix_deploy_data(
-			origin,
->>>>>>> b742b11d
 			#[compact] sub: SubId,
 			#[compact] para_id: ParaIdOf<T>,
 			code_hash: T::Hash,

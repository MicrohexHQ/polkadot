--- conflicted
+++ resolved
@@ -11,11 +11,6 @@
 derive_more = { version = "0.14", optional = true }
 serde = { version = "1.0", default-features = false, features = [ "derive" ] }
 rstd = { package = "sr-std", git = "https://github.com/paritytech/substrate", branch = "polkadot-master", default-features = false }
-<<<<<<< HEAD
-sr-primitives = { git = "https://github.com/paritytech/substrate", branch = "polkadot-master", default-features = false }
-shared_memory = { version = "0.8", optional = true }
-=======
->>>>>>> eba3eeae
 lazy_static = { version = "1.3.0", optional = true }
 parking_lot = { version = "0.7.1", optional = true }
 log = { version = "0.4.6", optional = true }
@@ -31,9 +26,6 @@
 [features]
 default = ["std"]
 wasm-api = []
-<<<<<<< HEAD
-std = [ "codec/std", "wasmi", "derive_more", "serde/std", "sr-primitives/std", "shared_memory", "lazy_static", "parking_lot", "log" ]
-=======
 std = [
 	"codec/std",
 	"wasmi",
@@ -44,5 +36,4 @@
 	"lazy_static",
 	"parking_lot",
 	"log"
-]
->>>>>>> eba3eeae
+]